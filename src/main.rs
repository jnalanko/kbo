--- conflicted
+++ resolved
@@ -80,18 +80,9 @@
 
 	    // TODO Query multiple inputs in sablast map
 	    info!("Querying SBWT index...");
-<<<<<<< HEAD
-	    let mut run_lengths = sablast::map(&seq_files[0], &sbwt, &lcs);
+
+      let mut run_lengths = sablast::map(&seq_files[0], &sbwt, &lcs);
 	    run_lengths.sort_by_key(|x| x.0);
-=======
-	    let ms = map::query_sbwt(&seq_files[0], &sbwt, &lcs);
-
-	    info!("Translating result...");
-	    let ms_vec = ms.iter().map(|x| x.0).collect::<Vec<usize>>();
-	    let runs = map::derandomize_ms(&ms_vec, &Some(translate_params.clone()));
-	    let aln = map::translate_runs(&ms_vec, &runs, &Some(translate_params));
-	    let run_lengths = map::run_lengths(&aln);
->>>>>>> f277ff82
 
 	    println!("query\tref\tq.start\tq.end\tstrand\tlength\tmismatches");
 	    run_lengths.iter().for_each(|x| println!("{}\t{}\t{}\t{}\t{}\t{}\t{}", &seq_files[0], &index_prefix.clone().unwrap(), x.0, x.1, x.4, x.2 + x.3, x.3));
